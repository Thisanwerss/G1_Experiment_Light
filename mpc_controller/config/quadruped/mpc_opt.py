import numpy as np
from dataclasses import dataclass, field
from typing import List
from ..config_abstract import MPCOptConfig

@dataclass
class MPCQuadrupedCyclic(MPCOptConfig):
<<<<<<< HEAD
    time_horizon : float = 1
    n_nodes : int = 40
    opt_dt_scale : np.ndarray = field(default_factory=lambda: np.array([0.5, 2.5]))
    replanning_freq : int = 50
    max_iter : int = 10
    interpolation_mode : str = "linear"
=======
    time_horizon : float = .5
    n_nodes : int = 40
    opt_dt_scale : np.ndarray = np.array([0.75, 1.25])
    replanning_freq : int = 10
    max_iter : int = 5
    interpolation_mode : str = "quadratic"
>>>>>>> 9d0566d1
    enable_time_opt : bool = False
    real_time_it : bool = False
    opt_cnt_pos : bool = False
    opt_peak : bool = True
    warm_start_sol : bool = False
    warm_start_nlp : bool = True
    warm_start_qp : bool = True<|MERGE_RESOLUTION|>--- conflicted
+++ resolved
@@ -5,21 +5,12 @@
 
 @dataclass
 class MPCQuadrupedCyclic(MPCOptConfig):
-<<<<<<< HEAD
-    time_horizon : float = 1
-    n_nodes : int = 40
-    opt_dt_scale : np.ndarray = field(default_factory=lambda: np.array([0.5, 2.5]))
-    replanning_freq : int = 50
-    max_iter : int = 10
-    interpolation_mode : str = "linear"
-=======
     time_horizon : float = .5
     n_nodes : int = 40
-    opt_dt_scale : np.ndarray = np.array([0.75, 1.25])
+    opt_dt_scale : np.ndarray = field(default_factory=lambda: np.array([0.75, 1.25]))
     replanning_freq : int = 10
     max_iter : int = 5
     interpolation_mode : str = "quadratic"
->>>>>>> 9d0566d1
     enable_time_opt : bool = False
     real_time_it : bool = False
     opt_cnt_pos : bool = False
